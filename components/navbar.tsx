import Image from "next/image";
import Link from "next/link";

import { auth, signOut } from "@/app/(auth)/auth";

import { History } from "./history";
<<<<<<< HEAD
import { VercelIcon } from "./icons";
=======
import { SlashIcon } from "./icons";
>>>>>>> d5e89051
import { Button } from "./shadcn/button";
import {
  DropdownMenu,
  DropdownMenuContent,
  DropdownMenuItem,
  DropdownMenuTrigger,
} from "./shadcn/dropdown-menu";
import { ThemeToggle } from "./theme-toggle";

export const Navbar = async () => {
  const session = await auth();

  return (
    <>
      <div className="bg-background absolute top-0 left-0 w-dvw py-2 px-3 justify-between flex flex-row items-center z-30">
        <div className="flex flex-row gap-3 items-center">
          <History user={session?.user} />
          <div className="flex flex-row gap-2 items-center">
            <Image
              src="/images/gemini-logo.png"
              height={20}
              width={20}
              alt="gemini logo"
            />
            <div className="text-zinc-500">
              <SlashIcon size={16} />
            </div>
            <div className="text-sm dark:text-zinc-300 truncate w-28 md:w-fit">
              Next.js Gemini Chatbot
            </div>
          </div>
        </div>

        <div className="flex flex-row gap-3 items-center">
          <Button
            className="hidden md:block py-1.5 px-2 h-fit font-normal"
            asChild
          >
            <Link
              href="https://vercel.com/templates/next.js/gemini-ai-chatbot"
              target="_blank"
              rel="noopener noreferrer"
            >
              <div className="flex flex-row gap-2 items-center">
                <VercelIcon size={14} />
                Deploy with Vercel
              </div>
            </Link>
          </Button>

          {session ? (
            <DropdownMenu>
              <DropdownMenuTrigger asChild>
                <Button
                  className="py-1.5 px-2 h-fit font-normal"
                  variant="secondary"
                >
                  {session.user?.email}
                </Button>
              </DropdownMenuTrigger>
              <DropdownMenuContent align="end">
                <DropdownMenuItem>
                  <ThemeToggle />
                </DropdownMenuItem>
                <DropdownMenuItem className="p-1 z-50">
                  <form
                    className="w-full"
                    action={async () => {
                      "use server";
                      await signOut({
                        redirectTo: "/",
                      });
                    }}
                  >
                    <button
                      type="submit"
                      className="w-full text-left px-1 py-0.5 text-red-500"
                    >
                      Sign out
                    </button>
                  </form>
                </DropdownMenuItem>
              </DropdownMenuContent>
            </DropdownMenu>
          ) : (
            <Button className="py-1.5 px-2 h-fit font-normal" asChild>
              <Link href="/login">Login</Link>
            </Button>
          )}
        </div>
      </div>
    </>
  );
};<|MERGE_RESOLUTION|>--- conflicted
+++ resolved
@@ -4,11 +4,7 @@
 import { auth, signOut } from "@/app/(auth)/auth";
 
 import { History } from "./history";
-<<<<<<< HEAD
-import { VercelIcon } from "./icons";
-=======
-import { SlashIcon } from "./icons";
->>>>>>> d5e89051
+import { VercelIcon, SlashIcon } from "./icons";
 import { Button } from "./shadcn/button";
 import {
   DropdownMenu,
@@ -44,7 +40,7 @@
 
         <div className="flex flex-row gap-3 items-center">
           <Button
-            className="hidden md:block py-1.5 px-2 h-fit font-normal"
+            className="hidden md:block py-1.5 px-2 h-fit font-normal bg-foreground"
             asChild
           >
             <Link
