import Image from "next/image";
import Link from "next/link";

import { auth, signOut } from "@/app/(auth)/auth";

import { History } from "./history";
import { VercelIcon, SlashIcon } from "./icons";
import { Button } from "./shadcn/button";
import {
  DropdownMenu,
  DropdownMenuContent,
  DropdownMenuItem,
  DropdownMenuTrigger,
} from "./shadcn/dropdown-menu";
import { ThemeToggle } from "./theme-toggle";

export const Navbar = async () => {
  const session = await auth();

  return (
    <>
      <div className="bg-background absolute top-0 left-0 w-dvw py-2 px-3 justify-between flex flex-row items-center z-30">
        <div className="flex flex-row gap-3 items-center">
          <History user={session?.user} />
          <div className="flex flex-row gap-2 items-center">
            <Image
              src="/images/gemini-logo.png"
              height={20}
              width={20}
              alt="gemini logo"
            />
            <div className="text-zinc-500">
              <SlashIcon size={16} />
            </div>
            <div className="text-sm dark:text-zinc-300 truncate w-28 md:w-fit">
              Next.js Gemini Chatbot
            </div>
          </div>
        </div>

<<<<<<< HEAD
        <div className="flex flex-row gap-3 items-center">
          <Button
            className="hidden md:block py-1.5 px-2 h-fit font-normal bg-foreground"
=======
<<<<<<< Updated upstream
        {session ? (
          <DropdownMenu>
            <DropdownMenuTrigger asChild>
              <Button
                className="py-1.5 px-2 h-fit font-normal"
                variant="secondary"
              >
                {session.user?.email}
              </Button>
            </DropdownMenuTrigger>
            <DropdownMenuContent align="end">
              <DropdownMenuItem>
                <ThemeToggle />
              </DropdownMenuItem>
              <DropdownMenuItem className="p-1 z-50">
                <form
                  className="w-full"
                  action={async () => {
                    "use server";
=======
        <div className="flex flex-row gap-3 items-center">
          <Button
            className="hidden md:block py-1.5 px-2 h-fit font-normal dark:bg-zinc-100 dark:hover:bg-zinc-200 bg-zinc-950 hover:bg-zinc-900"
>>>>>>> 62baee7b
            asChild
          >
            <Link
              href="https://vercel.com/templates/next.js/gemini-ai-chatbot"
              target="_blank"
              rel="noopener noreferrer"
            >
              <div className="flex flex-row gap-2 items-center">
                <VercelIcon size={14} />
                Deploy with Vercel
              </div>
            </Link>
          </Button>
<<<<<<< HEAD
=======
>>>>>>> Stashed changes
>>>>>>> 62baee7b

          {session ? (
            <DropdownMenu>
              <DropdownMenuTrigger asChild>
                <Button
                  className="py-1.5 px-2 h-fit font-normal"
                  variant="secondary"
                >
                  {session.user?.email}
                </Button>
              </DropdownMenuTrigger>
              <DropdownMenuContent align="end">
                <DropdownMenuItem>
                  <ThemeToggle />
                </DropdownMenuItem>
                <DropdownMenuItem className="p-1 z-50">
                  <form
                    className="w-full"
                    action={async () => {
                      "use server";
                      await signOut({
                        redirectTo: "/",
                      });
                    }}
                  >
<<<<<<< HEAD
=======
<<<<<<< Updated upstream
                    Sign out
                  </button>
                </form>
              </DropdownMenuItem>
            </DropdownMenuContent>
          </DropdownMenu>
        ) : (
          <Button className="py-1.5 px-2 h-fit font-normal" asChild>
            <Link href="/login">Login</Link>
          </Button>
        )}
=======
>>>>>>> 62baee7b
                    <button
                      type="submit"
                      className="w-full text-left px-1 py-0.5 text-red-500"
                    >
                      Sign out
                    </button>
                  </form>
                </DropdownMenuItem>
              </DropdownMenuContent>
            </DropdownMenu>
          ) : (
<<<<<<< HEAD
            <Button className="py-1.5 px-2 h-fit font-normal" asChild>
=======
            <Button
              className="py-1.5 px-2 h-fit font-normal text-white"
              asChild
            >
>>>>>>> 62baee7b
              <Link href="/login">Login</Link>
            </Button>
          )}
        </div>
<<<<<<< HEAD
=======
>>>>>>> Stashed changes
>>>>>>> 62baee7b
      </div>
    </>
  );
};<|MERGE_RESOLUTION|>--- conflicted
+++ resolved
@@ -1,5 +1,6 @@
 import Image from "next/image";
 import Link from "next/link";
+import React from "react";
 
 import { auth, signOut } from "@/app/(auth)/auth";
 
@@ -18,32 +19,42 @@
   const session = await auth();
 
   return (
-    <>
-      <div className="bg-background absolute top-0 left-0 w-dvw py-2 px-3 justify-between flex flex-row items-center z-30">
-        <div className="flex flex-row gap-3 items-center">
-          <History user={session?.user} />
-          <div className="flex flex-row gap-2 items-center">
-            <Image
-              src="/images/gemini-logo.png"
-              height={20}
-              width={20}
-              alt="gemini logo"
-            />
-            <div className="text-zinc-500">
-              <SlashIcon size={16} />
-            </div>
-            <div className="text-sm dark:text-zinc-300 truncate w-28 md:w-fit">
-              Next.js Gemini Chatbot
-            </div>
+    <div className="bg-background absolute top-0 left-0 w-dvw py-2 px-3 justify-between flex flex-row items-center z-30">
+      <div className="flex flex-row gap-3 items-center">
+        <History user={session?.user} />
+        <div className="flex flex-row gap-2 items-center">
+          <Image
+            src="/images/gemini-logo.png"
+            height={20}
+            width={20}
+            alt="gemini logo"
+          />
+          <div className="text-zinc-500">
+            <SlashIcon size={16} />
+          </div>
+          <div className="text-sm dark:text-zinc-300 truncate w-28 md:w-fit">
+            Next.js Gemini Chatbot
           </div>
         </div>
+      </div>
 
-<<<<<<< HEAD
-        <div className="flex flex-row gap-3 items-center">
-          <Button
-            className="hidden md:block py-1.5 px-2 h-fit font-normal bg-foreground"
-=======
-<<<<<<< Updated upstream
+      <div className="flex flex-row gap-3 items-center">
+        <Button
+          className="hidden md:block py-1.5 px-2 h-fit font-normal dark:bg-zinc-100 dark:hover:bg-zinc-200 bg-zinc-950 hover:bg-zinc-900"
+          asChild
+        >
+          <Link
+            href="https://vercel.com/templates/next.js/gemini-ai-chatbot"
+            target="_blank"
+            rel="noopener noreferrer"
+          >
+            <div className="flex flex-row gap-2 items-center">
+              <VercelIcon size={14} />
+              Deploy with Vercel
+            </div>
+          </Link>
+        </Button>
+
         {session ? (
           <DropdownMenu>
             <DropdownMenuTrigger asChild>
@@ -63,56 +74,15 @@
                   className="w-full"
                   action={async () => {
                     "use server";
-=======
-        <div className="flex flex-row gap-3 items-center">
-          <Button
-            className="hidden md:block py-1.5 px-2 h-fit font-normal dark:bg-zinc-100 dark:hover:bg-zinc-200 bg-zinc-950 hover:bg-zinc-900"
->>>>>>> 62baee7b
-            asChild
-          >
-            <Link
-              href="https://vercel.com/templates/next.js/gemini-ai-chatbot"
-              target="_blank"
-              rel="noopener noreferrer"
-            >
-              <div className="flex flex-row gap-2 items-center">
-                <VercelIcon size={14} />
-                Deploy with Vercel
-              </div>
-            </Link>
-          </Button>
-<<<<<<< HEAD
-=======
->>>>>>> Stashed changes
->>>>>>> 62baee7b
-
-          {session ? (
-            <DropdownMenu>
-              <DropdownMenuTrigger asChild>
-                <Button
-                  className="py-1.5 px-2 h-fit font-normal"
-                  variant="secondary"
+                    await signOut({
+                      redirectTo: "/",
+                    });
+                  }}
                 >
-                  {session.user?.email}
-                </Button>
-              </DropdownMenuTrigger>
-              <DropdownMenuContent align="end">
-                <DropdownMenuItem>
-                  <ThemeToggle />
-                </DropdownMenuItem>
-                <DropdownMenuItem className="p-1 z-50">
-                  <form
-                    className="w-full"
-                    action={async () => {
-                      "use server";
-                      await signOut({
-                        redirectTo: "/",
-                      });
-                    }}
+                  <button
+                    type="submit"
+                    className="w-full text-left px-1 py-0.5 text-red-500"
                   >
-<<<<<<< HEAD
-=======
-<<<<<<< Updated upstream
                     Sign out
                   </button>
                 </form>
@@ -120,40 +90,11 @@
             </DropdownMenuContent>
           </DropdownMenu>
         ) : (
-          <Button className="py-1.5 px-2 h-fit font-normal" asChild>
+          <Button className="py-1.5 px-2 h-fit font-normal text-white" asChild>
             <Link href="/login">Login</Link>
           </Button>
         )}
-=======
->>>>>>> 62baee7b
-                    <button
-                      type="submit"
-                      className="w-full text-left px-1 py-0.5 text-red-500"
-                    >
-                      Sign out
-                    </button>
-                  </form>
-                </DropdownMenuItem>
-              </DropdownMenuContent>
-            </DropdownMenu>
-          ) : (
-<<<<<<< HEAD
-            <Button className="py-1.5 px-2 h-fit font-normal" asChild>
-=======
-            <Button
-              className="py-1.5 px-2 h-fit font-normal text-white"
-              asChild
-            >
->>>>>>> 62baee7b
-              <Link href="/login">Login</Link>
-            </Button>
-          )}
-        </div>
-<<<<<<< HEAD
-=======
->>>>>>> Stashed changes
->>>>>>> 62baee7b
       </div>
-    </>
+    </div>
   );
 };