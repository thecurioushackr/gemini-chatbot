--- conflicted
+++ resolved
@@ -209,15 +209,7 @@
       },
     },
     onFinish: async ({ responseMessages }) => {
-<<<<<<< HEAD
       if (session && session.user && session.user.id) {
-        await saveChat({
-          id,
-          messages: [...coreMessages, ...responseMessages],
-          userId: session.user.id,
-        });
-=======
-      if (session.user && session.user.id) {
         try {
           await saveChat({
             id,
@@ -227,7 +219,6 @@
         } catch (error) {
           console.error("Failed to save chat");
         }
->>>>>>> 4a586731
       }
     },
     experimental_telemetry: {
