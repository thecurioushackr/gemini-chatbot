--- conflicted
+++ resolved
@@ -4,16 +4,12 @@
 import "./globals.css";
 import { Navbar } from "@/components/navbar";
 import { ThemeProvider } from "@/components/theme-provider";
-<<<<<<< HEAD
-import { GeistSans } from "geist/font/sans";
 import { KasadaClient } from "@/utils/kasada/kasada-client";
-=======
->>>>>>> 8262a935
 
 export const metadata: Metadata = {
-  metadataBase: new URL("https://gemini.vercel.ai"),
-  title: "Gemini Chatbot",
-  description: "Next.js chatbot template using the AI SDK and Gemini.",
+  metadataBase: new URL("https://chat.vercel.ai"),
+  title: "Next.js Chatbot Template",
+  description: "Next.js chatbot template using the AI SDK.",
 };
 
 export default async function RootLayout({
@@ -23,12 +19,8 @@
 }>) {
   return (
     <html lang="en">
-<<<<<<< HEAD
-      <body className={`${GeistSans.className}`}>
+      <body>
         <KasadaClient />
-=======
-      <body>
->>>>>>> 8262a935
         <ThemeProvider
           attribute="class"
           defaultTheme="system"
