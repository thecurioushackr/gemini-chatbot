import { Metadata } from "next";
import { Toaster } from "sonner";

import { Navbar } from "@/components/custom/navbar";
import { ThemeProvider } from "@/components/custom/theme-provider";

import "./globals.css";
<<<<<<< HEAD
import { Navbar } from "@/components/navbar";
import { ThemeProvider } from "@/components/theme-provider";
import { KasadaClient } from "@/utils/kasada/kasada-client";
=======
>>>>>>> 4a586731

export const metadata: Metadata = {
  metadataBase: new URL("https://gemini.vercel.ai"),
  title: "Next.js Gemini Chatbot",
  description: "Next.js chatbot template using the AI SDK and Gemini.",
};

export default async function RootLayout({
  children,
}: Readonly<{
  children: React.ReactNode;
}>) {
  return (
    <html lang="en">
      <body className="antialiased">
        <KasadaClient />
        <ThemeProvider
          attribute="class"
          defaultTheme="system"
          enableSystem
          disableTransitionOnChange
        >
          <Toaster position="top-center" />
          <Navbar />
          {children}
        </ThemeProvider>
      </body>
    </html>
  );
}<|MERGE_RESOLUTION|>--- conflicted
+++ resolved
@@ -3,14 +3,9 @@
 
 import { Navbar } from "@/components/custom/navbar";
 import { ThemeProvider } from "@/components/custom/theme-provider";
+import { KasadaClient } from "@/utils/kasada/kasada-client";
 
 import "./globals.css";
-<<<<<<< HEAD
-import { Navbar } from "@/components/navbar";
-import { ThemeProvider } from "@/components/theme-provider";
-import { KasadaClient } from "@/utils/kasada/kasada-client";
-=======
->>>>>>> 4a586731
 
 export const metadata: Metadata = {
   metadataBase: new URL("https://gemini.vercel.ai"),
