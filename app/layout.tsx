import { Metadata } from "next";
import { Toaster } from "sonner";

import "./globals.css";
import { Navbar } from "@/components/navbar";
import { ThemeProvider } from "@/components/theme-provider";
import { KasadaClient } from "@/utils/kasada/kasada-client";

export const metadata: Metadata = {
<<<<<<< HEAD
  metadataBase: new URL("https://chat.vercel.ai"),
  title: "Next.js Chatbot Template",
  description: "Next.js chatbot template using the AI SDK.",
=======
  metadataBase: new URL("https://gemini.vercel.ai"),
  title: "Next.js Gemini Chatbot",
  description: "Next.js chatbot template using the AI SDK and Gemini.",
>>>>>>> 62baee7b
};

export default async function RootLayout({
  children,
}: Readonly<{
  children: React.ReactNode;
}>) {
  return (
    <html lang="en">
<<<<<<< HEAD
      <body>
        <KasadaClient />
=======
      <body className="antialiased">
>>>>>>> 62baee7b
        <ThemeProvider
          attribute="class"
          defaultTheme="system"
          enableSystem
          disableTransitionOnChange
        >
          <Toaster position="top-center" />
          <Navbar />
          {children}
        </ThemeProvider>
      </body>
    </html>
  );
}<|MERGE_RESOLUTION|>--- conflicted
+++ resolved
@@ -7,15 +7,9 @@
 import { KasadaClient } from "@/utils/kasada/kasada-client";
 
 export const metadata: Metadata = {
-<<<<<<< HEAD
-  metadataBase: new URL("https://chat.vercel.ai"),
-  title: "Next.js Chatbot Template",
-  description: "Next.js chatbot template using the AI SDK.",
-=======
   metadataBase: new URL("https://gemini.vercel.ai"),
   title: "Next.js Gemini Chatbot",
   description: "Next.js chatbot template using the AI SDK and Gemini.",
->>>>>>> 62baee7b
 };
 
 export default async function RootLayout({
@@ -25,12 +19,8 @@
 }>) {
   return (
     <html lang="en">
-<<<<<<< HEAD
-      <body>
+      <body className="antialiased">
         <KasadaClient />
-=======
-      <body className="antialiased">
->>>>>>> 62baee7b
         <ThemeProvider
           attribute="class"
           defaultTheme="system"
